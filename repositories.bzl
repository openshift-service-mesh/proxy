# Copyright 2017 Istio Authors. All Rights Reserved.
#
# Licensed under the Apache License, Version 2.0 (the "License");
# you may not use this file except in compliance with the License.
# You may obtain a copy of the License at
#
#    http://www.apache.org/licenses/LICENSE-2.0
#
# Unless required by applicable law or agreed to in writing, software
# distributed under the License is distributed on an "AS IS" BASIS,
# WITHOUT WARRANTIES OR CONDITIONS OF ANY KIND, either express or implied.
# See the License for the specific language governing permissions and
# limitations under the License.
#
################################################################################
#
load("@bazel_tools//tools/build_defs/repo:http.bzl", "http_archive")

GOOGLETEST = "d225acc90bc3a8c420a9bcd1f033033c1ccd7fe0"
GOOGLETEST_SHA256 = "01508c8f47c99509130f128924f07f3a60be05d039cff571bb11d60bb11a3581"

def googletest_repositories(bind = True):
    BUILD = """
# Copyright 2017 Istio Authors. All Rights Reserved.
#
# Licensed under the Apache License, Version 2.0 (the "License");
# you may not use this file except in compliance with the License.
# You may obtain a copy of the License at
#
#    http://www.apache.org/licenses/LICENSE-2.0
#
# Unless required by applicable law or agreed to in writing, software
# distributed under the License is distributed on an "AS IS" BASIS,
# WITHOUT WARRANTIES OR CONDITIONS OF ANY KIND, either express or implied.
# See the License for the specific language governing permissions and
# limitations under the License.
#
################################################################################
#
cc_library(
    name = "googletest",
    srcs = [
        "googletest/src/gtest-all.cc",
        "googlemock/src/gmock-all.cc",
    ],
    hdrs = glob([
        "googletest/include/**/*.h",
        "googlemock/include/**/*.h",
        "googletest/src/*.cc",
        "googletest/src/*.h",
        "googlemock/src/*.cc",
    ]),
    includes = [
        "googlemock",
        "googletest",
        "googletest/include",
        "googlemock/include",
    ],
    visibility = ["//visibility:public"],
)
cc_library(
    name = "googletest_main",
    srcs = ["googlemock/src/gmock_main.cc"],
    visibility = ["//visibility:public"],
    deps = [":googletest"],
)
cc_library(
    name = "googletest_prod",
    hdrs = [
        "googletest/include/gtest/gtest_prod.h",
    ],
    includes = [
        "googletest/include",
    ],
    visibility = ["//visibility:public"],
)
"""
    http_archive(
        name = "googletest_git",
        build_file_content = BUILD,
        strip_prefix = "googletest-" + GOOGLETEST,
        url = "https://github.com/google/googletest/archive/" + GOOGLETEST + ".tar.gz",
        sha256 = GOOGLETEST_SHA256,
    )

    if bind:
        native.bind(
            name = "googletest",
            actual = "@googletest_git//:googletest",
        )

        native.bind(
            name = "googletest_main",
            actual = "@googletest_git//:googletest_main",
        )

        native.bind(
            name = "googletest_prod",
            actual = "@googletest_git//:googletest_prod",
        )

<<<<<<< HEAD
ISTIO_API = "056eb85d96f09441775d79283c149d93fcbd0982"
ISTIO_API_SHA256 = "df491c399f0a06bb2b85f43f5328c880c8e5cb5b3ce972efbd1ce137f83ebc52"
=======
#
# To update these...
# 1) find the ISTIO_API SHA you want in git
# 2) wget https://github.com/istio/api/archive/ISTIO_API_SHA.tar.gz
# 3) sha256sum ISTIO_API_SHA.tar.gz
#
ISTIO_API = "0791ae64224c0c50dad4899d94c6d2e3f35d8d4a"
ISTIO_API_SHA256 = "9387819d95bc1c291d7bcc687c61c7b7220966deec50ea21bf3c4802b8bdc11e"
>>>>>>> 8ddb2aab

def mixerapi_repositories(bind = True):
    BUILD = """
# Copyright 2018 Istio Authors. All Rights Reserved.
#
# Licensed under the Apache License, Version 2.0 (the "License");
# you may not use this file except in compliance with the License.
# You may obtain a copy of the License at
#
#    http://www.apache.org/licenses/LICENSE-2.0
#
# Unless required by applicable law or agreed to in writing, software
# distributed under the License is distributed on an "AS IS" BASIS,
# WITHOUT WARRANTIES OR CONDITIONS OF ANY KIND, either express or implied.
# See the License for the specific language governing permissions and
# limitations under the License.
#
################################################################################
#
load("@com_google_protobuf//:protobuf.bzl", "cc_proto_library")

cc_proto_library(
    name = "mixer_api_cc_proto",
    srcs = glob(
        ["mixer/v1/*.proto"],
    ),
    default_runtime = "//external:protobuf",
    protoc = "//external:protoc",
    visibility = ["//visibility:public"],
    deps = [
        "//external:cc_gogoproto",
        "//external:cc_wkt_protos",
        "//external:rpc_status_proto",
    ],
)

cc_proto_library(
    name = "mixer_client_config_cc_proto",
    srcs = glob(
        ["mixer/v1/config/client/*.proto"],
    ),
    default_runtime = "//external:protobuf",
    protoc = "//external:protoc",
    visibility = ["//visibility:public"],
    deps = [
        ":mixer_api_cc_proto",
    ],
)

cc_proto_library(
    name = "authentication_policy_config_cc_proto",
    srcs = glob(
        ["envoy/config/filter/http/authn/v2alpha1/*.proto",
         "authentication/v1alpha1/*.proto",
         "common/v1alpha1/*.proto",
        ],
    ),
    default_runtime = "//external:protobuf",
    protoc = "//external:protoc",
    visibility = ["//visibility:public"],
    deps = [
        "//external:cc_gogoproto",
    ],
)

cc_proto_library(
    name = "jwt_auth_config_cc_proto",
    srcs = glob(
        ["envoy/config/filter/http/jwt_auth/v2alpha1/*.proto", ],
    ),
    default_runtime = "//external:protobuf",
    protoc = "//external:protoc",
    visibility = ["//visibility:public"],
    deps = [
        "//external:cc_gogoproto",
    ],
)

cc_proto_library(
    name = "tcp_cluster_rewrite_config_cc_proto",
    srcs = glob(
        ["envoy/config/filter/network/tcp_cluster_rewrite/v2alpha1/*.proto", ],
    ),
    default_runtime = "//external:protobuf",
    protoc = "//external:protoc",
    visibility = ["//visibility:public"],
    deps = [
        "//external:cc_gogoproto",
    ],
)

filegroup(
    name = "global_dictionary_file",
    srcs = ["mixer/v1/global_dictionary.yaml"],
    visibility = ["//visibility:public"],
)

"""
    http_archive(
        name = "mixerapi_git",
        build_file_content = BUILD,
        strip_prefix = "api-" + ISTIO_API,
        url = "https://github.com/istio/api/archive/" + ISTIO_API + ".tar.gz",
        sha256 = ISTIO_API_SHA256,
    )
    if bind:
        native.bind(
            name = "mixer_api_cc_proto",
            actual = "@mixerapi_git//:mixer_api_cc_proto",
        )
        native.bind(
            name = "mixer_client_config_cc_proto",
            actual = "@mixerapi_git//:mixer_client_config_cc_proto",
        )
        native.bind(
            name = "authentication_policy_config_cc_proto",
            actual = "@mixerapi_git//:authentication_policy_config_cc_proto",
        )
        native.bind(
            name = "jwt_auth_config_cc_proto",
            actual = "@mixerapi_git//:jwt_auth_config_cc_proto",
        )
        native.bind(
            name = "tcp_cluster_rewrite_config_cc_proto",
            actual = "@mixerapi_git//:tcp_cluster_rewrite_config_cc_proto",
        )

load(":protobuf.bzl", "protobuf_repositories")
load(":cc_gogo_protobuf.bzl", "cc_gogoproto_repositories")
load(":x_tools_imports.bzl", "go_x_tools_imports_repositories")
load(":googleapis.bzl", "googleapis_repositories")

def mixerapi_dependencies():
    protobuf_repositories(load_repo = True, bind = True)
    cc_gogoproto_repositories()
    go_x_tools_imports_repositories()
    googleapis_repositories()
    mixerapi_repositories()<|MERGE_RESOLUTION|>--- conflicted
+++ resolved
@@ -99,19 +99,14 @@
             actual = "@googletest_git//:googletest_prod",
         )
 
-<<<<<<< HEAD
-ISTIO_API = "056eb85d96f09441775d79283c149d93fcbd0982"
-ISTIO_API_SHA256 = "df491c399f0a06bb2b85f43f5328c880c8e5cb5b3ce972efbd1ce137f83ebc52"
-=======
 #
 # To update these...
 # 1) find the ISTIO_API SHA you want in git
 # 2) wget https://github.com/istio/api/archive/ISTIO_API_SHA.tar.gz
 # 3) sha256sum ISTIO_API_SHA.tar.gz
 #
-ISTIO_API = "0791ae64224c0c50dad4899d94c6d2e3f35d8d4a"
-ISTIO_API_SHA256 = "9387819d95bc1c291d7bcc687c61c7b7220966deec50ea21bf3c4802b8bdc11e"
->>>>>>> 8ddb2aab
+ISTIO_API = "8463cba039d858e8a849847b872ecea50b0994df"
+ISTIO_API_SHA256 = "ae0fecec9bd316ec811833fff72ba191cf8c97348b33995585a1baa79fb26bf9"
 
 def mixerapi_repositories(bind = True):
     BUILD = """
